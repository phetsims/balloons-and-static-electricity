// Copyright 2013-2015, University of Colorado Boulder

/**
 * Scenery display object (scene graph node) for the Balloon of the model.
 *
 * @author Vasily Shakhov (Mlearner)
 * @author John Blanco
 */
define( function( require ) {
  'use strict';

  // modules
  var inherit = require( 'PHET_CORE/inherit' );
  var Image = require( 'SCENERY/nodes/Image' );
  var Node = require( 'SCENERY/nodes/Node' );
  var AccessibleDragNode = require( 'BALLOONS_AND_STATIC_ELECTRICITY/balloons-and-static-electricity/accessibility/AccessibleDragNode' );
  var Bounds2 = require( 'DOT/Bounds2' );
  var MovableDragHandler = require( 'SCENERY_PHET/input/MovableDragHandler' );
  var PlusChargeNode = require( 'BALLOONS_AND_STATIC_ELECTRICITY/balloons-and-static-electricity/view/PlusChargeNode' );
  var MinusChargeNode = require( 'BALLOONS_AND_STATIC_ELECTRICITY/balloons-and-static-electricity/view/MinusChargeNode' );
  var Vector2 = require( 'DOT/Vector2' );
  var StringUtils = require( 'PHETCOMMON/util/StringUtils' );
  var Rectangle = require( 'SCENERY/nodes/Rectangle' );
  var AriaHerald = require( 'BALLOONS_AND_STATIC_ELECTRICITY/balloons-and-static-electricity/accessibility/AriaHerald' );
  var balloonsAndStaticElectricity = require( 'BALLOONS_AND_STATIC_ELECTRICITY/balloonsAndStaticElectricity' );
  var BASEA11yStrings = require( 'BALLOONS_AND_STATIC_ELECTRICITY/balloons-and-static-electricity/BASEA11yStrings' );

  // constants
  var DROPPED_FOCUS_HIGHLIGHT_COLOR = 'rgba( 250, 40, 135, 0.9 )';
  var GRABBED_FOCUS_HIGHLIGHT_COLOR = 'black';
  var KEY_SPACE = 32; // keycode for 'spacebar'

  /**
   * Constructor for the balloon
   *
   * @param  {number} x
   * @param  {number} y
   * @param  {BalloonModel} model
   * @param  {Image} imgsrc - image source from the image plugin
   * @param  {BalloonsAndStaticElectricityModel} globalModel
   * @param  {string} balloonColor - 'yellow'|'green'
   * @param  {Tandem} tandem
   * @constructor
   */
  function BalloonNode( x, y, model, imgsrc, globalModel, balloonColor, tandem ) {
    var self = this;

    var balloonButtonLabel;
    var balloonDraggableLabel;
    if ( balloonColor === 'green' ) {
      balloonButtonLabel = StringUtils.format( BASEA11yStrings.grabPatternString, BASEA11yStrings.greenBalloonLabelString );
      balloonDraggableLabel = BASEA11yStrings.greenBalloonLabelString;
    }
    else {
      balloonButtonLabel = StringUtils.format( BASEA11yStrings.grabPatternString, BASEA11yStrings.yellowBalloonLabelString );
      balloonDraggableLabel = BASEA11yStrings.yellowBalloonLabelString;
    }

    // super constructor
    Node.call( this, {
      cursor: 'pointer',

      // a11y
      tagName: 'div',
      labelTagName: 'h3',
      descriptionTagName: 'p',
      accessibleLabel: balloonDraggableLabel,
      accessibleHidden: !model.isVisibleProperty.value
    } );

    this.x = x;
    this.y = y;

    // @private
    this.model = model;
    this.globalModel = globalModel;

    var originalChargesNode = new Node( {
      pickable: false,
      tandem: tandem.createTandem( 'originalChargesNode' )
    } );
    var addedChargesNode = new Node( { pickable: false, tandem: tandem.createTandem( 'addedChargesNode' ) } );

    var property = {

      //Set only to the legal positions in the frame
      set: function( location ) { model.locationProperty.set( globalModel.checkBalloonRestrictions( location, model.width, model.height ) ); },

      //Get the location of the model
      get: function() { return model.locationProperty.get(); }
    };

    //When dragging, move the balloon
    var dragHandler = new MovableDragHandler( property, {

      //When dragging across it in a mobile device, pick it up
      allowTouchSnag: true,
      startDrag: function() {
        model.isDraggedProperty.set( true );
      },
      endDrag: function() {
        model.isDraggedProperty.set( false );
        model.velocityProperty.set( new Vector2( 0, 0 ) );
        model.dragVelocityProperty.set( new Vector2( 0, 0 ) );
      },
      tandem: tandem.createTandem( 'dragHandler' )
    } );

    this.addInputListener( dragHandler );

<<<<<<< HEAD
    // create the balloon image, but don't add it just yet
    var balloonImageNode = new TandemImage( imgsrc, { tandem: tandem.createTandem( 'balloonImageNode' ) } );

    // add the tether (a.k.a. 'string', 'rope' or 'line') that goes from the balloon to the bottom of the frame
    //TODO: For performance, move this out of BalloonNode and into a separate layer ?
    //var tetherNode = new Path( null, {
    //  stroke: '#000000',
    //  lineWidth: 1,
    //  pickable: false
    //} );
    //this.addChild( tetherNode );
    //var connectionPoint = new Vector2( model.width / 2, model.height );
    //debugger;
    //var anchorPoint = new Vector2( globalModel.width / 2, globalModel.height );
    //model.locationProperty.link( function( location ) {
    //  var tetherShape = new Shape()
    //    .moveToPoint( connectionPoint )
    //    .lineToPoint( self.globalToParentPoint( anchorPoint ) );
    //    //.lineTo(
    //    //  440 - model.locationProperty.get().x + model.width / 2,
    //    //  50 + globalModel.height - model.locationProperty.get().y
    //    //);
    //  tetherNode.shape = tetherShape;
    //} );

    // now add the balloon, so that the tether is behind it in the z order
=======
    // add the Balloon image
    var balloonImageNode = new Image( imgsrc, { tandem: tandem.createTandem( 'balloonImageNode' ) } );
>>>>>>> 7d56ae83
    this.addChild( balloonImageNode );

    // static charges
    var plusChargeNodesTandemGroup = tandem.createGroupTandem( 'plusChargeNodes' );
    var minusChargeNodesTandemGroup = tandem.createGroupTandem( 'minusChargeNodes' );
    for ( var i = 0; i < model.plusCharges.length; i++ ) {
      var plusChargeNode = new PlusChargeNode(
        model.plusCharges[ i ].location,
        plusChargeNodesTandemGroup.createNextTandem()
      );
      originalChargesNode.addChild( plusChargeNode );

      var minusChargeNode = new MinusChargeNode(
        model.minusCharges[ i ].location,
        minusChargeNodesTandemGroup.createNextTandem()
      );
      originalChargesNode.addChild( minusChargeNode );
    }

    //possible charges
    var addedNodes = []; // track in a local array to update visibility with charge
    var addedChargeNodesTandemGroup = tandem.createGroupTandem( 'addedChargeNodes' );
    for ( i = model.plusCharges.length; i < model.minusCharges.length; i++ ) {
      var addedMinusChargeNode = new MinusChargeNode(
        model.minusCharges[ i ].location,
        addedChargeNodesTandemGroup.createNextTandem()
      );
      addedMinusChargeNode.visible = false;
      addedChargesNode.addChild( addedMinusChargeNode );

      addedNodes.push( addedMinusChargeNode );
    }
    this.addChild( originalChargesNode );
    this.addChild( addedChargesNode );

    //if change charge, show more minus charges and update the description
    model.chargeProperty.link( function updateCharge( chargeVal ) {
      var numVisibleMinusCharges = Math.abs( chargeVal );

      for ( var i = 0; i < addedNodes.length; i++ ) {
        addedNodes[ i ].visible = i < numVisibleMinusCharges;
      }

      // a11y
      var locationDescription = model.balloonDescriber.getDescription( model, model.isDraggedProperty.get() );
      self.setAccessibleDescription( locationDescription );
    } );

    // TODO: Balloon 'string' removevd for now, we are investigating ways of removing confusion involving buoyant forces
    // see https://github.com/phetsims/balloons-and-static-electricity/issues/127
    //changes visual position
    model.locationProperty.link( function updateLocation( location ) {
      self.translation = location;
      // tetherShape = new Shape();
      // tetherShape.moveTo( model.width / 2, model.height - 2 );
      // tetherShape.lineTo( 440 - model.location.x + model.width / 2, 50 + globalModel.height - model.location.y );
      // path.shape = tetherShape;

      // update the charge description
      model.balloonDescriber.getDescription( model );
    } );

    //show charges based on showCharges property
    globalModel.showChargesProperty.link( function updateChargesVisibilityOnBalloon( value ) {
      if ( value === 'diff' ) {
        originalChargesNode.visible = false;
        addedChargesNode.visible = true;
      }
      else {
        var visiblity = (value === 'all');
        originalChargesNode.visible = visiblity;
        addedChargesNode.visible = visiblity;
      }
    } );

    // a11y
    // focus highlight - turns black when balloon is picked up for dragging
    var lineWidth = 4 / balloonImageNode.transform.transformDelta2( Vector2.X_UNIT ).magnitude();
    var focusHighlightNode = new Rectangle( 0, 0, balloonImageNode.width, balloonImageNode.height, {
      lineWidth: lineWidth,
      stroke: DROPPED_FOCUS_HIGHLIGHT_COLOR,
      tandem: tandem.createTandem( 'focusHighlightNode' )
    } );

    // the balloon is dragged in model coordinates, adjusted for dimensions of the balloon body
    var balloonDragBounds = new Bounds2( 0, 0, globalModel.playArea.maxX - this.model.width, globalModel.playArea.maxY - this.model.height );

    // a flag to track whether or not a charge was picked up for dragging
    self.accessibleDragNode = new AccessibleDragNode( model.locationProperty, tandem.createTandem( 'accessibleDragNode' ), {
      dragBounds: balloonDragBounds,
      label: balloonDraggableLabel,
      labelTagName: 'p',
      descriptionTagName: 'p',
      parentContainerTagName: 'div',
      focusHighlight: focusHighlightNode,
      focusable: false, // this is only focusable by pressing the button, should not be in navigation order
      onKeyUp: function( event ) {
        if ( event.keyCode === KEY_SPACE ) {

          // release the balloon and set focus to button
          self.releaseBalloon();
          accessibleButtonNode.focus();
        }
      },
      onTab: function( event ) {
        self.releaseBalloon();
      },
      ariaDescribedByElement: self.domElement,
      ariaLabelledByElement: self.domElement
    } );

    this.accessibleDragNode.keyUpEmitter.addListener( function( keyCode ) {
      if ( self.accessibleDragNode.draggableKeyUp( keyCode ) ) {
        // on the next animation frame (after balloon has moved and picked up all charges)
        // announce the interaction in an alert
        model.announceInteraction = true;
      }
    } );

    // when an interaction has ended, update the user with the results through an assertive alert  
    model.interactionEndEmitter.addListener( function() {
      AriaHerald.announceAssertive( model.balloonDescriber.getDraggingDescription( model.locationProperty.get(), model.oldLocation ) );
    } );

    this.accessibleDragNode.balloonJumpingEmitter.addListener( function( keyCode ) {
      AriaHerald.announceAssertive( model.balloonDescriber.getJumpingDescription( self.model, keyCode ) );
    } );

    var accessibleButtonNode = new Node( {
      tagName: 'button', // representative type
      parentContainerTagName: 'div', // contains representative element, label, and description
      focusHighlight: focusHighlightNode,
      accessibleLabel: balloonButtonLabel,
      descriptionTagName: 'p',
      focusable: true,
      accessibleDescription: BASEA11yStrings.balloonGrabCueString
    } );

    // no need to remove listener in dispose, balloon will exist for life of sim
    accessibleButtonNode.addAccessibleInputListener( {
      click: function( event ) {
        model.isDraggedProperty.set( true );

        // grab and focus the draggable element
        self.accessibleDragNode.focus();

        // reset the velocity when picked up
        model.velocityProperty.set( new Vector2( 0, 0 ) );
      }
    } );

    this.addChild( accessibleButtonNode );
    this.addChild( self.accessibleDragNode );

    // the balloon is hidden from AT when invisible, and an alert is announced to let the user know
    model.isVisibleProperty.lazyLink( function( isVisible ) {
      self.setAccessibleHidden( !isVisible );

      var alertDescription = isVisible ? BASEA11yStrings.greenBalloonAddedString : BASEA11yStrings.greenBalloonRemovedString;
      AriaHerald.announceAssertive( alertDescription );
    } );

    // the focus highlight changes color when grabbed
    model.isDraggedProperty.link( function( isDragged ) {
      focusHighlightNode.stroke = isDragged ? GRABBED_FOCUS_HIGHLIGHT_COLOR : DROPPED_FOCUS_HIGHLIGHT_COLOR;

      // when the balloon is no longer being dragged, it should be removed from the focus order
      self.accessibleDragNode.setFocusable( isDragged );

      // the button node must be hidden first
      accessibleButtonNode.setAccessibleHidden( isDragged );
      self.accessibleDragNode.setAccessibleHidden( !isDragged );

      // a11y - update the navigation cue when the balloon is picked up
      var locationDescription = model.balloonDescriber.getDescription( model, isDragged );
      self.setAccessibleDescription( locationDescription );

      // reset the describer flags
      model.balloonDescriber.reset();
    } );

    // TODO: Balloon 'string' removevd for now, we gitare investigating ways of removing confusion involving buoyant forces
    // see https://github.com/phetsims/balloons-and-static-electricity/issues/127
    //changes visual position
    model.locationProperty.link( function updateLocation( location ) {
      self.translation = location;
      // tetherShape = new Shape();
      // tetherShape.moveTo( model.width / 2, model.height - 2 );
      // tetherShape.lineTo( 440 - model.location.x + model.width / 2, 50 + globalModel.height - model.location.y );
      // path.shape = tetherShape;

      // a11y - update the description when the location changes (only found with cursor keys)
      var locationDescription = model.balloonDescriber.getDescription( model, model.isDraggedProperty.get() );
      self.setAccessibleDescription( locationDescription );

    } );

    globalModel.wall.isVisibleProperty.link( function( isVisible ) {

      // an adjustment to the draggable width depending on whether or not the wall is visible
      var boundsAdjustment = isVisible ? globalModel.wallWidth : 0;
      var boundsWidth = globalModel.playArea.maxX - self.model.width - boundsAdjustment;
      var boundsHeight = globalModel.playArea.maxY - self.model.height;

      var balloonDragBounds = new Bounds2( 0, 0, boundsWidth, boundsHeight );
      self.accessibleDragNode.setDragBounds( balloonDragBounds );

      // get a description for the changing balloon in case it moves when the wall is made invisible
      // should only be announced if the balloon had a charge, was touching the wall, and the wall is 
      // made invisible
      if ( model.chargeProperty.get() < 0 && !isVisible && model.touchingWall() ) {
        var balloonDescription = model.balloonDescriber.getWallRemovedDescription( !isVisible );
        AriaHerald.announceAssertive( balloonDescription );
      }
    } );
  }

  balloonsAndStaticElectricity.register( 'BalloonNode', BalloonNode );

  return inherit( Node, BalloonNode, {

    getPositionOnSweaterDescription: function() {
      return 'On body of sweater';
    },

    /**
     * Step the draggable node for drag functionality
     *
     * @param  {number} dt
     */
    step: function( dt ) {
      this.accessibleDragNode.step( dt );
    },

    /**
     * Release the balloon from a dragging state with the keyboard.  Calling this function
     * will set the model dragging property and anounce alert description.s
     *
     * @return {type}  description
     */
    releaseBalloon: function() {

      // release the balloon
      this.model.isDraggedProperty.set( false );

      // anounce the release description
      var releaseDescription = this.model.balloonDescriber.getReleaseDescription();
      AriaHerald.announcePolite( releaseDescription );
    }
  } );
} );<|MERGE_RESOLUTION|>--- conflicted
+++ resolved
@@ -108,9 +108,8 @@
 
     this.addInputListener( dragHandler );
 
-<<<<<<< HEAD
     // create the balloon image, but don't add it just yet
-    var balloonImageNode = new TandemImage( imgsrc, { tandem: tandem.createTandem( 'balloonImageNode' ) } );
+    var balloonImageNode = new Image( imgsrc, { tandem: tandem.createTandem( 'balloonImageNode' ) } );
 
     // add the tether (a.k.a. 'string', 'rope' or 'line') that goes from the balloon to the bottom of the frame
     //TODO: For performance, move this out of BalloonNode and into a separate layer ?
@@ -135,10 +134,6 @@
     //} );
 
     // now add the balloon, so that the tether is behind it in the z order
-=======
-    // add the Balloon image
-    var balloonImageNode = new Image( imgsrc, { tandem: tandem.createTandem( 'balloonImageNode' ) } );
->>>>>>> 7d56ae83
     this.addChild( balloonImageNode );
 
     // static charges
